use std::{collections::HashMap, time::Duration};

use async_trait::async_trait;
use bollard::{
    container::{Config, CreateContainerOptions},
    models::{HostConfig, PortBinding},
};
use bollard_stubs::models::HostConfigCgroupnsModeEnum;

use crate::{
    core::{
        client::{Client, ClientError},
        error::{Result, WaitContainerError},
        mounts::{AccessMode, Mount, MountType},
        network::Network,
        CgroupnsMode, ContainerState,
    },
    ContainerAsync, ContainerRequest, Image,
};

const DEFAULT_STARTUP_TIMEOUT: Duration = Duration::from_secs(60);

#[async_trait]
/// Helper trait to start containers asynchronously.
///
/// ## Example
///
/// ```rust,no_run
/// use testcontainers::{core::{WaitFor, IntoContainerPort}, runners::AsyncRunner, GenericImage};
///
/// async fn test_redis() {
///     let container = GenericImage::new("redis", "7.2.4")
///         .with_exposed_port(6379.tcp())
///         .with_wait_for(WaitFor::message_on_stdout("Ready to accept connections"))
///         .start()
///         .await;
/// }
/// ```
pub trait AsyncRunner<I: Image> {
    /// Starts the container and returns an instance of `ContainerAsync`.
    async fn start(self) -> Result<ContainerAsync<I>>;

    /// Pulls the image from the registry.
    /// Useful if you want to pull the image before starting the container.
    async fn pull_image(self) -> Result<ContainerRequest<I>>;
}

#[async_trait]
impl<T, I> AsyncRunner<I> for T
where
    T: Into<ContainerRequest<I>> + Send,
    I: Image,
{
    async fn start(self) -> Result<ContainerAsync<I>> {
        let container_req = self.into();

        let client = Client::lazy_client().await?;
        let mut create_options: Option<CreateContainerOptions<String>> = None;

        let extra_hosts: Vec<_> = container_req
            .hosts()
            .map(|(key, value)| format!("{key}:{value}"))
            .collect();

        let mut config: Config<String> = Config {
            image: Some(container_req.descriptor()),
            host_config: Some(HostConfig {
                privileged: Some(container_req.privileged()),
                extra_hosts: Some(extra_hosts),
                cgroupns_mode: container_req.cgroupns_mode().map(|mode| mode.into()),
                userns_mode: container_req.userns_mode().map(|v| v.to_string()),
                ..Default::default()
            }),
            ..Default::default()
        };

        // shared memory
        if let Some(bytes) = container_req.shm_size() {
            config.host_config = config.host_config.map(|mut host_config| {
                host_config.shm_size = Some(bytes as i64);
                host_config
            });
        }

        // create network and add it to container creation
        let network = if let Some(network) = container_req.network() {
            config.host_config = config.host_config.map(|mut host_config| {
                host_config.network_mode = Some(network.to_string());
                host_config
            });
            Network::new(network, client.clone()).await?
        } else {
            None
        };

<<<<<<< HEAD
            // create network and add it to container creation
            let network = if let Some(network) = runnable_image.network() {
                config.host_config = config.host_config.map(|mut host_config| {
                    host_config.network_mode = Some(network.to_string());
                    host_config
                });
                Network::new(network, client.clone()).await?
            } else {
                None
            };

            // name of the container
            if let Some(name) = runnable_image.container_name() {
                create_options = Some(CreateContainerOptions {
                    name: name.to_owned(),
                    platform: runnable_image.image().platform().map(|p| p.to_string()),
                })
            }
=======
        // name of the container
        if let Some(name) = container_req.container_name() {
            create_options = Some(CreateContainerOptions {
                name: name.to_owned(),
                platform: None,
            })
        }
>>>>>>> e9cc4121

        // handle environment variables
        let envs: Vec<String> = container_req
            .env_vars()
            .map(|(k, v)| format!("{k}={v}"))
            .collect();
        config.env = Some(envs);

        // mounts and volumes
        let mounts: Vec<_> = container_req.mounts().map(Into::into).collect();

        if !mounts.is_empty() {
            config.host_config = config.host_config.map(|mut host_config| {
                host_config.mounts = Some(mounts);
                host_config
            });
        }

        // entrypoint
        if let Some(entrypoint) = container_req.entrypoint() {
            config.entrypoint = Some(vec![entrypoint.to_string()]);
        }

        let is_container_networked = container_req
            .network()
            .as_ref()
            .map(|network| network.starts_with("container:"))
            .unwrap_or(false);

        // expose ports
        if !is_container_networked {
            let mapped_ports = container_req
                .ports()
                .map(|ports| ports.iter().map(|p| p.container_port).collect::<Vec<_>>())
                .unwrap_or_default();

            let ports_to_expose = container_req
                .expose_ports()
                .iter()
                .copied()
                .chain(mapped_ports)
                .map(|p| (format!("{p}"), HashMap::new()))
                .collect();

            // exposed ports of the image + mapped ports
            config.exposed_ports = Some(ports_to_expose);
        }

        // ports
        if container_req.ports().is_some() {
            let empty: Vec<_> = Vec::new();
            let bindings = container_req.ports().unwrap_or(&empty).iter().map(|p| {
                (
                    format!("{}", p.container_port),
                    Some(vec![PortBinding {
                        host_ip: None,
                        host_port: Some(p.host_port.to_string()),
                    }]),
                )
            });

            config.host_config = config.host_config.map(|mut host_config| {
                host_config.port_bindings = Some(bindings.collect());
                host_config
            });
        } else if !is_container_networked {
            config.host_config = config.host_config.map(|mut host_config| {
                host_config.publish_all_ports = Some(true);
                host_config
            });
        }

        let cmd: Vec<_> = container_req.cmd().map(|v| v.to_string()).collect();
        if !cmd.is_empty() {
            config.cmd = Some(cmd);
        }

        // create the container with options
        let create_result = client
            .create_container(create_options.clone(), config.clone())
            .await;
        let container_id = match create_result {
            Ok(id) => Ok(id),
            Err(ClientError::CreateContainer(
                bollard::errors::Error::DockerResponseServerError {
                    status_code: 404, ..
                },
            )) => {
                client.pull_image(&container_req.descriptor()).await?;
                client.create_container(create_options, config).await
            }
            res => res,
        }?;

<<<<<<< HEAD
            // Always pull an image
            let platform = runnable_image.image().platform();
            client
                .pull_image(&runnable_image.descriptor(), platform)
                .await?;

            // create the container with options
            let create_result = client
                .create_container(create_options.clone(), config.clone())
                .await;
            let container_id = match create_result {
                Ok(id) => Ok(id),
                Err(ClientError::CreateContainer(
                    bollard::errors::Error::DockerResponseServerError {
                        status_code: 404, ..
                    },
                )) => {
                    let platform = runnable_image.image().platform();
                    client
                        .pull_image(&runnable_image.descriptor(), platform)
                        .await?;
                    client.create_container(create_options, config).await
                }
                res => res,
            }?;

            #[cfg(feature = "watchdog")]
            if client.config.command() == crate::core::env::Command::Remove {
                crate::watchdog::register(container_id.clone());
            }
=======
        #[cfg(feature = "watchdog")]
        if client.config.command() == crate::core::env::Command::Remove {
            crate::watchdog::register(container_id.clone());
        }
>>>>>>> e9cc4121

        let startup_timeout = container_req
            .startup_timeout()
            .unwrap_or(DEFAULT_STARTUP_TIMEOUT);

        tokio::time::timeout(startup_timeout, async {
            client.start_container(&container_id).await?;

            let container =
                ContainerAsync::new(container_id, client.clone(), container_req, network).await?;

            let state = ContainerState::new(container.id(), container.ports().await?);
            for cmd in container.image().exec_after_start(state)? {
                container.exec(cmd).await?;
            }

            Ok(container)
        })
        .await
        .map_err(|_| WaitContainerError::StartupTimeout)?
    }

    async fn pull_image(self) -> Result<ContainerRequest<I>> {
        let container_req = self.into();
        let client = Client::lazy_client().await?;
<<<<<<< HEAD
        let platform = runnable_image.image().platform();
        client
            .pull_image(&runnable_image.descriptor(), platform)
            .await?;
=======
        client.pull_image(&container_req.descriptor()).await?;
>>>>>>> e9cc4121

        Ok(container_req)
    }
}

impl From<&Mount> for bollard::models::Mount {
    fn from(mount: &Mount) -> Self {
        let mount_type = match mount.mount_type() {
            MountType::Bind => bollard::models::MountTypeEnum::BIND,
            MountType::Volume => bollard::models::MountTypeEnum::VOLUME,
            MountType::Tmpfs => bollard::models::MountTypeEnum::TMPFS,
        };

        let is_read_only = matches!(mount.access_mode(), AccessMode::ReadOnly);

        Self {
            target: mount.target().map(str::to_string),
            source: mount.source().map(str::to_string),
            typ: Some(mount_type),
            read_only: Some(is_read_only),
            ..Default::default()
        }
    }
}

impl From<CgroupnsMode> for HostConfigCgroupnsModeEnum {
    fn from(value: CgroupnsMode) -> Self {
        match value {
            CgroupnsMode::Host => Self::HOST,
            CgroupnsMode::Private => Self::PRIVATE,
        }
    }
}

#[cfg(test)]
mod tests {
    use super::*;
    use crate::{
        core::{IntoContainerPort, WaitFor},
        images::generic::GenericImage,
        ImageExt,
    };

    #[tokio::test]
    async fn async_run_command_should_expose_all_ports_if_no_explicit_mapping_requested(
    ) -> anyhow::Result<()> {
        let client = Client::lazy_client().await?;
        let container = GenericImage::new("hello-world", "latest").start().await?;

        let container_details = client.inspect(container.id()).await?;
        let publish_ports = container_details
            .host_config
            .expect("HostConfig")
            .publish_all_ports
            .expect("PublishAllPorts");
        assert!(publish_ports, "publish_all_ports must be `true`");
        Ok(())
    }

    #[tokio::test]
    async fn async_run_command_should_map_exposed_port() -> anyhow::Result<()> {
        let image = GenericImage::new("simple_web_server", "latest")
            .with_exposed_port(5000.tcp())
            .with_wait_for(WaitFor::message_on_stdout("server is ready"))
            .with_wait_for(WaitFor::seconds(1));
        let container = image.start().await?;
        container
            .get_host_port_ipv4(5000)
            .await
            .expect("Port should be mapped");
        Ok(())
    }

    #[tokio::test]
    async fn async_run_command_should_map_exposed_port_udp_sctp() -> anyhow::Result<()> {
        let client = Client::lazy_client().await?;
        let _ = pretty_env_logger::try_init();

        let udp_port = 1000;
        let sctp_port = 2000;

        let generic_server = GenericImage::new("simple_web_server", "latest")
            .with_wait_for(WaitFor::message_on_stdout("server is ready"))
            // Explicitly expose the port, which otherwise would not be available.
            .with_exposed_port(udp_port.udp())
            .with_exposed_port(sctp_port.sctp());

        let container = generic_server.start().await?;
        container.get_host_port_ipv4(udp_port.udp()).await?;
        container.get_host_port_ipv4(sctp_port.sctp()).await?;

        let container_details = client.inspect(container.id()).await?;

        let current_ports_map = container_details
            .network_settings
            .expect("network_settings")
            .ports
            .expect("ports");

        let mut current_ports = current_ports_map.keys().collect::<Vec<&String>>();

        current_ports.sort();

        let mut expected_ports: Vec<&String> = Vec::new();

        let tcp_expected_port = &String::from("80/tcp");
        let sctp_expected_port = &String::from("2000/sctp");
        let udp_expected_port = &String::from("1000/udp");

        expected_ports.push(udp_expected_port);
        expected_ports.push(sctp_expected_port);
        expected_ports.push(tcp_expected_port);

        assert_eq!(current_ports, expected_ports);

        Ok(())
    }

    #[tokio::test]
    async fn async_run_command_should_expose_only_requested_ports() -> anyhow::Result<()> {
        let client = Client::lazy_client().await?;
        let image = GenericImage::new("hello-world", "latest");
        let container = image
            .with_mapped_port(123, 456.tcp())
            .with_mapped_port(555, 888.tcp())
            .start()
            .await?;

        let container_details = client.inspect(container.id()).await?;

        let port_bindings = container_details
            .host_config
            .expect("HostConfig")
            .port_bindings
            .expect("PortBindings");
        assert!(
            port_bindings.contains_key("456/tcp"),
            "port 456/tcp must be mapped"
        );
        assert!(
            port_bindings.contains_key("888/tcp"),
            "port 888/tcp must be mapped"
        );
        Ok(())
    }

    #[tokio::test]
    async fn async_run_command_should_map_ports_udp_sctp() -> anyhow::Result<()> {
        let client = Client::lazy_client().await?;
        let _ = pretty_env_logger::try_init();

        let udp_port = 1000;
        let sctp_port = 2000;

        let image = GenericImage::new("hello-world", "latest");
        let container = image
            .with_mapped_port(123, udp_port.udp())
            .with_mapped_port(555, sctp_port.sctp())
            .start()
            .await?;

        let container_details = client.inspect(container.id()).await?;

        let current_ports_map = container_details
            .host_config
            .expect("HostConfig")
            .port_bindings
            .expect("ports");

        let mut current_ports = current_ports_map.keys().collect::<Vec<&String>>();

        current_ports.sort();

        let mut expected_ports: Vec<&String> = Vec::new();

        let sctp_expected_port = &String::from("2000/sctp");
        let udp_expected_port = &String::from("1000/udp");

        expected_ports.push(udp_expected_port);
        expected_ports.push(sctp_expected_port);

        assert_eq!(current_ports, expected_ports);

        Ok(())
    }

    #[tokio::test]
    async fn async_run_command_should_include_network() -> anyhow::Result<()> {
        let client = Client::lazy_client().await?;
        let image = GenericImage::new("hello-world", "latest");
        let container = image.with_network("awesome-net-1").start().await?;

        let container_details = client.inspect(container.id()).await?;
        let networks = container_details
            .network_settings
            .expect("NetworkSettings")
            .networks
            .expect("Networks");

        assert!(
            networks.contains_key("awesome-net-1"),
            "Networks is {networks:?}"
        );
        Ok(())
    }

    #[tokio::test]
    async fn async_run_command_should_include_name() -> anyhow::Result<()> {
        let client = Client::lazy_client().await?;
        let image = GenericImage::new("hello-world", "latest");
        let container = image
            .with_container_name("async_hello_container")
            .start()
            .await?;

        let container_details = client.inspect(container.id()).await?;
        let container_name = container_details.name.expect("Name");
        assert!(container_name.ends_with("async_hello_container"));
        Ok(())
    }

    #[tokio::test]
    async fn async_should_create_network_if_image_needs_it_and_drop_it_in_the_end(
    ) -> anyhow::Result<()> {
        let hello_world = GenericImage::new("hello-world", "latest");

        {
            let client = Client::lazy_client().await?;
            assert!(!client.network_exists("awesome-net-2").await?);

            // creating the first container creates the network
            let _container1 = hello_world
                .clone()
                .with_network("awesome-net-2")
                .start()
                .await;

            // creating a 2nd container doesn't fail because check if the network exists already
            let _container2 = hello_world.with_network("awesome-net-2").start().await;

            assert!(client.network_exists("awesome-net-2").await?);
        }

        // containers have been dropped, should clean up networks
        tokio::time::sleep(std::time::Duration::from_secs(1)).await;
        let client = Client::lazy_client().await?;
        assert!(!client.network_exists("awesome-net-2").await?);
        Ok(())
    }

    #[tokio::test]
    async fn async_should_rely_on_network_mode_when_network_is_provided_and_settings_bridge_empty(
    ) -> anyhow::Result<()> {
        let web_server = GenericImage::new("simple_web_server", "latest")
            .with_wait_for(WaitFor::message_on_stdout("server is ready"))
            .with_wait_for(WaitFor::seconds(1));

        let container = web_server.clone().with_network("bridge").start().await?;

        assert!(
            !container
                .get_bridge_ip_address()
                .await?
                .to_string()
                .is_empty(),
            "Bridge IP address must not be empty"
        );
        Ok(())
    }

    #[tokio::test]
    async fn async_should_return_error_when_non_bridged_network_selected() -> anyhow::Result<()> {
        let web_server = GenericImage::new("simple_web_server", "latest")
            .with_wait_for(WaitFor::message_on_stdout("server is ready"))
            .with_wait_for(WaitFor::seconds(1));

        let container = web_server.clone().with_network("host").start().await?;

        let res = container.get_bridge_ip_address().await;
        assert!(
            res.is_err(),
            "Getting bridge IP address should fail due to network mode"
        );
        Ok(())
    }

    #[tokio::test]
    async fn async_run_command_should_set_shared_memory_size() -> anyhow::Result<()> {
        let client = Client::lazy_client().await?;
        let image = GenericImage::new("hello-world", "latest");
        let container = image.with_shm_size(1_000_000).start().await?;

        let container_details = client.inspect(container.id()).await?;
        let shm_size = container_details
            .host_config
            .expect("HostConfig")
            .shm_size
            .expect("ShmSize");

        assert_eq!(shm_size, 1_000_000);
        Ok(())
    }

    #[tokio::test]
    async fn async_run_command_should_include_privileged() -> anyhow::Result<()> {
        let image = GenericImage::new("hello-world", "latest");
        let container = image.with_privileged(true).start().await?;

        let client = Client::lazy_client().await?;
        let container_details = client.inspect(container.id()).await?;

        let privileged = container_details
            .host_config
            .expect("HostConfig")
            .privileged
            .expect("Privileged");
        assert!(privileged, "privileged must be `true`");
        Ok(())
    }

    #[tokio::test]
    async fn async_run_command_should_have_host_cgroupns_mode() -> anyhow::Result<()> {
        let image = GenericImage::new("hello-world", "latest");
        let container = image.with_cgroupns_mode(CgroupnsMode::Host).start().await?;

        let client = Client::lazy_client().await?;
        let container_details = client.inspect(container.id()).await?;

        let cgroupns_mode = container_details
            .host_config
            .expect("HostConfig")
            .cgroupns_mode
            .expect("CgroupnsMode");

        assert_eq!(
            HostConfigCgroupnsModeEnum::HOST,
            cgroupns_mode,
            "cgroupns mode must be `host`"
        );
        Ok(())
    }

    #[tokio::test]
    async fn async_run_command_should_have_private_cgroupns_mode() -> anyhow::Result<()> {
        let image = GenericImage::new("hello-world", "latest");
        let container = image
            .with_cgroupns_mode(CgroupnsMode::Private)
            .start()
            .await?;

        let client = Client::lazy_client().await?;
        let container_details = client.inspect(container.id()).await?;

        let cgroupns_mode = container_details
            .host_config
            .expect("HostConfig")
            .cgroupns_mode
            .expect("CgroupnsMode");

        assert_eq!(
            HostConfigCgroupnsModeEnum::PRIVATE,
            cgroupns_mode,
            "cgroupns mode must be `private`"
        );
        Ok(())
    }

    #[tokio::test]
    async fn async_run_command_should_have_host_userns_mode() -> anyhow::Result<()> {
        let image = GenericImage::new("hello-world", "latest");
        let container = image.with_userns_mode("host").start().await?;

        let client = Client::lazy_client().await?;
        let container_details = client.inspect(container.id()).await?;

        let userns_mode = container_details
            .host_config
            .expect("HostConfig")
            .userns_mode
            .expect("UsernsMode");
        assert_eq!("host", userns_mode, "userns mode must be `host`");
        Ok(())
    }
}<|MERGE_RESOLUTION|>--- conflicted
+++ resolved
@@ -93,26 +93,6 @@
             None
         };
 
-<<<<<<< HEAD
-            // create network and add it to container creation
-            let network = if let Some(network) = runnable_image.network() {
-                config.host_config = config.host_config.map(|mut host_config| {
-                    host_config.network_mode = Some(network.to_string());
-                    host_config
-                });
-                Network::new(network, client.clone()).await?
-            } else {
-                None
-            };
-
-            // name of the container
-            if let Some(name) = runnable_image.container_name() {
-                create_options = Some(CreateContainerOptions {
-                    name: name.to_owned(),
-                    platform: runnable_image.image().platform().map(|p| p.to_string()),
-                })
-            }
-=======
         // name of the container
         if let Some(name) = container_req.container_name() {
             create_options = Some(CreateContainerOptions {
@@ -120,7 +100,6 @@
                 platform: None,
             })
         }
->>>>>>> e9cc4121
 
         // handle environment variables
         let envs: Vec<String> = container_req
@@ -209,49 +188,16 @@
                     status_code: 404, ..
                 },
             )) => {
-                client.pull_image(&container_req.descriptor()).await?;
+                client.pull_image(&container_req.descriptor(), container_req.image.platform()).await?;
                 client.create_container(create_options, config).await
             }
             res => res,
         }?;
 
-<<<<<<< HEAD
-            // Always pull an image
-            let platform = runnable_image.image().platform();
-            client
-                .pull_image(&runnable_image.descriptor(), platform)
-                .await?;
-
-            // create the container with options
-            let create_result = client
-                .create_container(create_options.clone(), config.clone())
-                .await;
-            let container_id = match create_result {
-                Ok(id) => Ok(id),
-                Err(ClientError::CreateContainer(
-                    bollard::errors::Error::DockerResponseServerError {
-                        status_code: 404, ..
-                    },
-                )) => {
-                    let platform = runnable_image.image().platform();
-                    client
-                        .pull_image(&runnable_image.descriptor(), platform)
-                        .await?;
-                    client.create_container(create_options, config).await
-                }
-                res => res,
-            }?;
-
-            #[cfg(feature = "watchdog")]
-            if client.config.command() == crate::core::env::Command::Remove {
-                crate::watchdog::register(container_id.clone());
-            }
-=======
         #[cfg(feature = "watchdog")]
         if client.config.command() == crate::core::env::Command::Remove {
             crate::watchdog::register(container_id.clone());
         }
->>>>>>> e9cc4121
 
         let startup_timeout = container_req
             .startup_timeout()
@@ -277,14 +223,7 @@
     async fn pull_image(self) -> Result<ContainerRequest<I>> {
         let container_req = self.into();
         let client = Client::lazy_client().await?;
-<<<<<<< HEAD
-        let platform = runnable_image.image().platform();
-        client
-            .pull_image(&runnable_image.descriptor(), platform)
-            .await?;
-=======
-        client.pull_image(&container_req.descriptor()).await?;
->>>>>>> e9cc4121
+        client.pull_image(&container_req.descriptor(), container_req.image().platform()).await?;
 
         Ok(container_req)
     }
